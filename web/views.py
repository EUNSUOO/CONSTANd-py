--- conflicted
+++ resolved
@@ -85,7 +85,6 @@
 	if form.validate_on_submit():
 		jobID = session.get('jobDirName')
 		form = hackExperimentNamesIntoForm(form, eNames)
-<<<<<<< HEAD
 		jobDir = os.path.join(app.config.get('allJobsDir'), jobID)
 		### STEP 2: upload data files, wrapper files, ICM files and config (files), while updating schema with their locations.
 		schema = updateSchema(jobDir, incompleteSchema, form)
@@ -103,23 +102,7 @@
 		### SEND JOB START MAIL ###
 		send_mail(recipient=form.mailRecipient.data, mailBodyFile='jobstartedMail', jobname=session.get('jobName'), jobID=jobID, attachment=None)
 		return redirect(url_for('jobInfo', id=session.get('jobDirName')))
-=======
-		updateSchema(os.path.join(app.config.get('allJobsDir'), session['jobDirName']), incompleteSchema, form)
-		cur = DB_checkJobExist(session['jobDirName'])
-		if cur.fetchall()[0][0]: # already exists
-			redirect(url_for('jobInfo'))
-		else: # does not exist yet
-			run('python3 '+'"/home/pdiracdelta/Documents/KUL/Master of Bioinformatics/Thesis/scripts/main.py" '
-				+' '+masterConfigFullPath
-			    +' True' #doProcessing
-			    +' True' #doAnalysis
-			    +' True' #doReport
-			    +' False' #testing
-			    +' True' #writeToDisk
-			    +' &',
-			    shell=True) # RUN CONSTANd++ IN INDEPENDENT
-			cur = DB_insertJob(session['jobDirName'], session['jobName'])
->>>>>>> feeb0aca
+
 	elif len(form.experiments.entries)==0:
 		#form.experiments.label.text = 'experiment'
 		for i in range(len(eNames)):
