#!/usr/bin/python
# -*- coding: utf-8 -*-

"""
Python implementation of mass spectrometer protein data analysis using the CONSTANd_RAS algorithm.
"""

__author__ = "Joris Van Houtven"
__copyright__ = "Copyright ?YEAR, VITO"
__credits__ = ["Joris Van Houtven", "Dirk Valkenborg"]
# __license__ = "GPL"
# __version__ = "0.0.1"
__maintainer__ = "Joris Van Houtven"
__email__ = "vanhoutvenjoris@gmail.com"
__status__ = "Development"

import sys
# import matplotlib as mpl
# import matplotlib.pyplot as plt
from constand import constand
from time import time
from dataIO import *
from dataproc import *
from collapse import collapse, setCollapseColumnsToSave
from analysis import *


def performanceTest():  # remove for production # TEST
	""" Use this development method to test the performance of the CONSTANd algorithm. """
	t = []
	for i in range(100):
		params = getInput()
		df = pd.DataFrame(np.random.uniform(low=10 ** 3, high=10 ** 5, size=(2*10**3, 6)), columns=list('ABCDEF'))
		start = time()
		constand(np.asarray(df), 1e-2, 50)
		stop = time()
		t.append((stop - start))
	print("average runtime: " + str(np.mean(t)))


def isotopicImpuritiesTest(): # TEST
	## test if isotopic correction is necessary:
	params = getInput()
	# get the dataframe
	df = importDataFrame(params['files_in'], delim=params['delim_in'], header=params['header_in'])
	correctedIntensities = getIntensities(df)
	normalizedIntensities, convergenceTrail, R, S = constand(correctedIntensities, params['accuracy'],
	                                                         params['maxIterations'])
	# exportData(normalizedIntensities, 'txt', path_out=params['path_out'],
	#            filename=params['filename_out'] + '_normalizedIntensities', delim_out=params['delim_out'])
	# test "impure data"
	correctedIntensities_impure = correctedIntensities
	spillover = correctedIntensities_impure[0, :] * 0.1
	correctedIntensities_impure[0, :] -= spillover
	correctedIntensities_impure[1, :] += spillover
	normalizedIntensities_impure, convergenceTrail_i, R_i, S_i = constand(correctedIntensities_impure,
	                                                                      params['accuracy'],
	                                                                      params['maxIterations'])
	diff = abs(normalizedIntensities - normalizedIntensities_impure)
	print(np.allclose(normalizedIntensities, normalizedIntensities_impure, atol=1e-3, equal_nan=True))
	print(np.nanmean(np.nanmean(diff[:, 0:1], 1)))
	print(max(np.amax(diff, 1)))
# False tot en met 1e-3 --> fouten van > 0.1%


def isotopicCorrectionsTest(params): # TEST
	if params['isotopicCorrection_bool']:
		int_in = np.array([range(6), range(6)]) + np.array([np.zeros(6), 5*np.ones(6)])
		# perform isotopic corrections but do NOT apply them to df because this information is sensitive (copyright i-TRAQ)
		icm = params['isotopicCorrection_matrix']
		icm[0,0] = 0.9
		icm[0,1] = 0.1
		int_out = isotopicCorrection(int_in, correctionsMatrix=icm)
		print(int_out)
		# M=np.eye(6); M[0,0]=0.9; M[0,1]=0.1; b=np.asarray(range(6)); c=np.asarray(range(6))+5
		# print(int_out) above should be equal to:
		# [np.linalg.solve(M, b) ; np.linalg.solve(M, c)]


def MS2IntensityDoesntMatter(df):
	I = getIntensities(df)
	r1 = constand(I, 1e-5, 50)
	I[0] *= 1e9 # this is BIG. MS2 intensity doesnt reach beyond 1e9 so if one value has magnitudeOrder 1 it's still OK.
	r2 = constand(I, 1e-5, 50)
	print(np.allclose(r1[0], r2[0], equal_nan=True))
	diff = r1[0] - r2[0]
	maxdiff = max(np.amax(diff, 1))
	print(maxdiff)


def generateReport(DEresults, viz):
	pass


def testDataComplementarity(df):
	scannrs_init = set(df.groupby('First Scan').groups.keys())
	main(testing=False, writeToDisk=True)
	# SANITY CHECK if df + removedData scan numbers = total scan numbers.
	scannrs_final = set(df.groupby('First Scan').groups.keys())
	##### THIS IS OUTDATED SINCE COMMIT b98041f
	removedDataLoaded = pickle.load(open('../data/MB_result_removedData', 'rb'))
	for value in removedDataLoaded.values():
		scannrs_final = scannrs_final.union(set(value['First Scan']))
	print(scannrs_final == scannrs_init)


def devStuff(df, params): # TEST
	# performanceTest()
	# isotopicCorrectionsTest(params)
	# MS2IntensityDoesntMatter(df)
	# testDataComplementarity(df)
	pass


def processDf(df, params, writeToDisk):
	removedData = {}  # is to contain basic info about data that will be removed during the workflow, per removal category.
	# define global parameters
	setGlobals(intensityColumns=params['intensityColumns'], removalColumnsToSave=params['removalColumnsToSave'],
	           noMissingValuesColumns=params['noMissingValuesColumns'])
	setCollapseColumnsToSave(params['collapseColumnsToSave'])  # define the intensityColumns for use in dataproc.py
	# remove detections where (essential) data is missing.
	df, removedData['missing'] = removeMissing(df)
	if params['removeBadConfidence_bool']:
		df, removedData['confidence'] = removeBadConfidence(df, params['removeBadConfidence_minimum'])
	# remove all useless columns from the dataFrame
	df = removeObsoleteColumns(df, wantedColumns=params['wantedColumns'])
	if params['removeIsolationInterference_bool']:
		# remove all data with too high isolation interference
		df, removedData['isolationInterference'] = removeIsolationInterference(df, params[
			'removeIsolationInterference_threshold'])
	# remove all non-master protein accessions (entire column) and descriptions (selective).
	df = setMasterProteinDescriptions(df)
	if params['undoublePSMAlgo_bool']:
		# collapse peptide list redundancy due to overlap in MASCOT/SEQUEST peptide matches
		df, removedData['PSMAlgo'] = undoublePSMAlgo(df, master=params['masterPSMAlgo'],
		                                             exclusive=params['undoublePSMAlgo_exclusive_bool'])
		# SANITY CHECK: no detections with the same scan number may exist after undoublePSMAlgo()
		assert np.prod((len(i) < 2 for (s, i) in df.groupby('First Scan').groups))

	# collapse peptide list redundancy due to multiple detections at different RT
	df, removedData['RT'] = collapse('RT', df, method=params['collapse_method'],
	                                 maxRelativeReporterVariance=params['collapse_maxRelativeReporterVariance'],
	                                 masterPSMAlgo=params['masterPSMAlgo'],
	                                 undoublePSMAlgo_bool=params['undoublePSMAlgo_bool'])
	if params['collapseCharge_bool']:
		# collapse peptide list redundancy due to different charges (optional)
		df, removedData['charge'] = collapse('Charge', df, method=params['collapse_method'],
		                                     maxRelativeReporterVariance=params['collapse_maxRelativeReporterVariance'],
		                                     masterPSMAlgo=params['masterPSMAlgo'],
		                                     undoublePSMAlgo_bool=params['undoublePSMAlgo_bool'])
	if params['collapsePTM_bool']:
		# collapse peptide list redundancy due to different charges (optional)
		df, removedData['modifications'] = collapse('PTM', df, method=params['collapse_method'],
		                                            maxRelativeReporterVariance=params[
			                                            'collapse_maxRelativeReporterVariance'],
		                                            masterPSMAlgo=params['masterPSMAlgo'],
		                                            undoublePSMAlgo_bool=params['undoublePSMAlgo_bool'])

	# SANITY CHECK: there should be no more duplicates if all collapses have been applied.
	if params['undoublePSMAlgo_bool'] and params['collapseCharge_bool']:  # TEST
		assert np.prod((len(i) < 2 for (s, i) in df.groupby(
			'Annotated Sequence').groups))  # only 1 index vector in dict of SEQUENCE:[INDICES] for all sequences

	if params['isotopicCorrection_bool']:
		# perform isotopic corrections but do NOT apply them to df because this information is sensitive (copyright i-TRAQ)
		intensities, noCorrectionIndices = isotopicCorrection(getIntensities(df),
		                                                      correctionsMatrix=params['isotopicCorrection_matrix'])
	else:
		intensities = getIntensities(df)
	# perform the CONSTANd algorithm; also do NOT include normalized intensities in df --> only for paying users.
	normalizedIntensities, convergenceTrail, R, S = constand(intensities, params['accuracy'], params['maxIterations'])

	""" save results """
	if writeToDisk:
		# save the removed data information
		exportData(removedData, dataType='df', path_out=params['path_out'], filename=params['filename_out'] + '_removedData',
		           delim_out=params['delim_out'], inOneFile=params['removedDataInOneFile_bool'])
		# save the final form of the dataFrame WITHOUT normalized intensities.
		exportData(df, dataType='df', path_out=params['path_out'], filename=params['filename_out'] + '_dataFrame', delim_out=params['delim_out'])
		# save the normalized intensities obtained through CONSTANd
		exportData(normalizedIntensities, dataType='txt', path_out=params['path_out'],
		           filename=params['filename_out'] + '_normalizedIntensities', delim_out=params['delim_out'])
		# save the DE analysis results

	return df, normalizedIntensities, removedData, noCorrectionIndices


def analyzeProcessingResult(processingResults, params, writeToDisk):
	dfs = [result[0] for result in processingResults]
	normalizedIntensitiess = [result[1] for result in processingResults]
	removedDatas = [result[2] for result in processingResults]
	noCorrectionIndicess = [result[3] for result in processingResults]

	# TODO effectively implement multiple experiment analysis beyond this point
	df = dfs[0]
	normalizedIntensities = normalizedIntensitiess[0]
	removedData = removedDatas[0]
	noCorrectionIndices = noCorrectionIndices[0]
	# todo ^

	# contains statistics and metadata (like the parameters) about the analysis.
	metadata = {}
	# perform differential expression analysis

	# record detections without isotopic correction applied applied
	metadata['noIsotopicCorrection'] = getNoIsotopicCorrection(df, noCorrectionIndices)
	# record RT isolation statistics. Future: flag
	metadata['RTIsolationInfo'] = getRTIsolationInfo(removedData['RT'])

	# the ID of each result is determined by the collection of propertes that were NOT collapsed (so if all are collapsed its only the sequence)
	DEresults = differentialExpression(normalizedIntensities, params['DEFoldThreshold'])  # TODO
	# data visualization
	viz = dataVisualization(DEresults)  # TODO

	""" save results """
	if writeToDisk:
		exportData(DEresults, dataType='obj', path_out=params['path_out'], filename=params['filename_out'] + '_DEresults')  # TODO
		# save the visualizations
		exportData(viz, dataType='viz', path_out=params['path_out'], filename=params['filename_out']+'_dataViz') # TODO
		# save the metadata
		exportData(metadata, dataType='df', path_out=params['path_out'],
		           filename=params['filename_out'] + '_metadata',
		           delim_out=params['delim_out'], inOneFile=False)
		# generate a report PDF (without the normalized intensities: behind paywall?


	return DEresults, viz, metadata


def main(doProcessing, doAnalysis, writeToDisk, testing):
	start = time()
	# testing=True # TEST
	# writeToDisk=False # TEST
	"""
	For now this is just stuff for debugging and testing. Later:
	Contains and explicits the workflow of the program. Using the booleans doProcessing, doAnalysis and writeToDisk one
	can control	which parts of the workflow to perform.
	"""
	""" get all input parameters
	params:
	files_in, delim_in, header_in, intensityColumns, wantedColumns, collapseColumnsToSave, undoublePSMAlgo_bool,
	removeIsolationInterference_bool, collapse_method, collapse_maxRelativeReporterVariance,
	removeIsolationInterference_master, masterPSMAlgo, undoublePSMAlgo_exclusive_bool, collapseRT_bool,
	collapseCharge_bool, collapsePTM_bool, isotopicCorrection_bool, isotopicCorrection_matrix, accuracy, maxIterations,
	FCThreshold, path_out, filename_out, delim_out
	"""
	params = getInput()
	# get the dataframes
	dfs = []
	for filepath in params['files_in']:
		dfs.append(importDataFrame(filepath, delim=params['delim_in'], header=params['header_in']))

	if not testing:
<<<<<<< HEAD
		# metadata = {'parameters' : pd.DataFrame(params)} # todo add parameters (but contains matrix and stuff...)
		metadata = {}

		""" Data preparation """
		removedData={} # is to contain basic info about data that will be removed during the workflow, per removal category.
		# define global parameters
		setProcessingGlobals(intensityColumns = params['intensityColumns'], removalColumnsToSave=params['removalColumnsToSave'],
		           noMissingValuesColumns=params['noMissingValuesColumns'])
		setCollapseColumnsToSave(params['collapseColumnsToSave'])  # define the intensityColumns for use in dataproc.py
		# remove detections where (essential) data is missing.
		df, removedData['missing'] = removeMissing(df)
		if params['removeBadConfidence_bool']:
			df, removedData['confidence'] = removeBadConfidence(df, params['removeBadConfidence_minimum'])
		# remove all useless columns from the dataFrame
		df = removeObsoleteColumns(df, wantedColumns=params['wantedColumns'])
		if params['removeIsolationInterference_bool']:
			# remove all data with too high isolation interference
			df, removedData['isolationInterference'] = removeIsolationInterference(df, params['removeIsolationInterference_threshold'])
		# remove all non-master protein accessions (entire column) and descriptions (selective).
		df = setMasterProteinDescriptions(df)
		if params['undoublePSMAlgo_bool']:
			# collapse peptide list redundancy due to overlap in MASCOT/SEQUEST peptide matches
			df, removedData['PSMAlgo'] = undoublePSMAlgo(df, master=params['masterPSMAlgo'],
			                                             exclusive=params['undoublePSMAlgo_exclusive_bool'])
			# SANITY CHECK: no detections with the same scan number may exist after undoublePSMAlgo()
			assert np.prod((len(i) < 2 for (s, i) in df.groupby('First Scan').groups))

		# collapse peptide list redundancy due to multiple detections at different RT
		df, removedData['RT'] = collapse('RT', df, method=params['collapse_method'],
		                                   maxRelativeReporterVariance=params['collapse_maxRelativeReporterVariance'],
		                                 masterPSMAlgo=params['masterPSMAlgo'],
		                                 undoublePSMAlgo_bool=params['undoublePSMAlgo_bool'])
		if params['collapseCharge_bool']:
			# collapse peptide list redundancy due to different charges (optional)
			df, removedData['charge'] = collapse('Charge', df, method=params['collapse_method'],
			                                   maxRelativeReporterVariance=params['collapse_maxRelativeReporterVariance'],
			                                        masterPSMAlgo=params['masterPSMAlgo'],
			                                     undoublePSMAlgo_bool=params['undoublePSMAlgo_bool'])
		if params['collapsePTM_bool']:
			# collapse peptide list redundancy due to different charges (optional)
			df, removedData['modifications'] = collapse('PTM', df, method=params['collapse_method'],
			                                   maxRelativeReporterVariance=params['collapse_maxRelativeReporterVariance'],
			                                            masterPSMAlgo=params['masterPSMAlgo'],
			                                            undoublePSMAlgo_bool=params['undoublePSMAlgo_bool'])

		# SANITY CHECK: there should be no more duplicates if all collapses have been applied.
		if params['undoublePSMAlgo_bool'] and params['collapseCharge_bool']: # TEST
			assert np.prod((len(i) < 2 for (s, i) in df.groupby('Annotated Sequence').groups)) # only 1 index vector in dict of SEQUENCE:[INDICES] for all sequences

		if params['isotopicCorrection_bool']:
			# perform isotopic corrections but do NOT apply them to df because this information is sensitive (copyright i-TRAQ)
			intensities, noCorrectionIndices = isotopicCorrection(getIntensities(df), correctionsMatrix=params['isotopicCorrection_matrix'])
		else:
			intensities = getIntensities(df)
		# perform the CONSTANd algorithm; also do NOT include normalized intensities in df --> only for paying users.
		normalizedIntensities, convergenceTrail, R, S = constand(intensities, params['accuracy'], params['maxIterations'])
		df = setIntensities(df, normalizedIntensities)

		""" Data analysis and visualization """
		# contains statistics and metadata (like the parameters) about the analysis.
		# perform differential expression analysis

		# record detections without isotopic correction applied applied
		metadata['noIsotopicCorrection'] = getNoIsotopicCorrection(df, noCorrectionIndices)
		# record RT isolation statistics. Future: flag
		metadata['RTIsolationInfo'] = getRTIsolationInfo(removedData['RT'])

		# get min and max protein-peptide mappings
		minProteinPeptidesDict, maxProteinPeptidesDict = getProteinPeptidesDicts(df)
		# execute mappings to get all peptideintensities per protein, over each whole condition
		minProteinDF = proteinDF(df, minProteinPeptidesDict, columnsPerCondition)
		fullProteinDF = proteinDF(df, maxProteinPeptidesDict, columnsPerCondition)

		# perform differential expression analysis with Benjamini-Hochberg correction.
		minProteinDF = applyDifferentialExpression(minProteinDF, alpha)  # TODO
		fullProteinDF = applyDifferentialExpression(minProteinDF, alpha)

		# calculate fold changes of the average protein expression value per CONDITION/GROUP (not per channel!)
		minProteinDF = applyFoldChange(minProteinDF, params['FCThreshold']) # TODO
		fullProteinDF = applyFoldChange(fullProteinDF, params['FCThreshold'])

		# data visualization
		viz = dataVisualization(minProteinDF, fullProteinDF) # TODO

		""" Save data to disk and generate report """
		if writeToDisk:
			# save the removed data information
			exportData(removedData, dataType='df', path_out=params['path_out'], filename=params['filename_out'] + '_removedData',
			           delim_out=params['delim_out'], inOneFile=params['removedDataInOneFile_bool'])
			# save the final form of the dataFrame WITHOUT normalized intensities.
			exportData(df, dataType='df', path_out=params['path_out'], filename=params['filename_out'] + '_dataFrame', delim_out=params['delim_out'])
			# save the normalized intensities obtained through CONSTANd
			exportData(normalizedIntensities, dataType='txt', path_out=params['path_out'],
			           filename=params['filename_out'] + '_normalizedIntensities', delim_out=params['delim_out'])
			# save the DE analysis results
			exportData(DEresults, dataType='obj', path_out=params['path_out'], filename=params['filename_out'] + '_DEresults')  # TODO
			# save the visualizations
			exportData(viz, dataType='viz', path_out=params['path_out'], filename=params['filename_out']+'_dataViz') # TODO
			# save the metadata
			exportData(metadata, dataType='df', path_out=params['path_out'],
			           filename=params['filename_out'] + '_metadata',
			           delim_out=params['delim_out'], inOneFile=False)
			# generate a report PDF (without the normalized intensities: behind paywall?
			generateReport(DEresults, viz) # TODO
=======
		""" Data processing """
		if doProcessing:
			# process every input dataframe
			processingResults = [processDf(df, params, writeToDisk) for df in dfs]

		""" Data analysis and visualization """
		if doAnalysis:
			DEresults, viz, metadata = analyzeProcessingResult(processingResults, params, writeToDisk)

		""" generate report """
		generateReport(DEresults, viz, metadata)  # TODO
>>>>>>> c593240b

	elif testing:
		devStuff(dfs[0], params)
	stop = time()
	print(stop - start)


if __name__ == '__main__':
	sys.exit(main(doProcessing=True, doAnalysis=True, testing=False, writeToDisk=True))<|MERGE_RESOLUTION|>--- conflicted
+++ resolved
@@ -115,7 +115,7 @@
 def processDf(df, params, writeToDisk):
 	removedData = {}  # is to contain basic info about data that will be removed during the workflow, per removal category.
 	# define global parameters
-	setGlobals(intensityColumns=params['intensityColumns'], removalColumnsToSave=params['removalColumnsToSave'],
+	setProcessingGlobals(intensityColumns=params['intensityColumns'], removalColumnsToSave=params['removalColumnsToSave'],
 	           noMissingValuesColumns=params['noMissingValuesColumns'])
 	setCollapseColumnsToSave(params['collapseColumnsToSave'])  # define the intensityColumns for use in dataproc.py
 	# remove detections where (essential) data is missing.
@@ -169,6 +169,7 @@
 		intensities = getIntensities(df)
 	# perform the CONSTANd algorithm; also do NOT include normalized intensities in df --> only for paying users.
 	normalizedIntensities, convergenceTrail, R, S = constand(intensities, params['accuracy'], params['maxIterations'])
+	df = setIntensities(df, normalizedIntensities)
 
 	""" save results """
 	if writeToDisk:
@@ -195,22 +196,31 @@
 	df = dfs[0]
 	normalizedIntensities = normalizedIntensitiess[0]
 	removedData = removedDatas[0]
-	noCorrectionIndices = noCorrectionIndices[0]
-	# todo ^
+	noCorrectionIndices = noCorrectionIndicess[0]
 
 	# contains statistics and metadata (like the parameters) about the analysis.
 	metadata = {}
-	# perform differential expression analysis
-
 	# record detections without isotopic correction applied applied
 	metadata['noIsotopicCorrection'] = getNoIsotopicCorrection(df, noCorrectionIndices)
 	# record RT isolation statistics. Future: flag
 	metadata['RTIsolationInfo'] = getRTIsolationInfo(removedData['RT'])
 
-	# the ID of each result is determined by the collection of propertes that were NOT collapsed (so if all are collapsed its only the sequence)
-	DEresults = differentialExpression(normalizedIntensities, params['DEFoldThreshold'])  # TODO
+	# get min and max protein-peptide mappings
+	minProteinPeptidesDict, maxProteinPeptidesDict = getProteinPeptidesDicts(df)
+	# execute mappings to get all peptideintensities per protein, over each whole condition
+	minProteinDF = proteinDF(df, minProteinPeptidesDict, columnsPerCondition)
+	fullProteinDF = proteinDF(df, maxProteinPeptidesDict, columnsPerCondition)
+
+	# perform differential expression analysis with Benjamini-Hochberg correction.
+	minProteinDF = applyDifferentialExpression(minProteinDF, alpha)  # TODO
+	fullProteinDF = applyDifferentialExpression(minProteinDF, alpha)
+
+	# calculate fold changes of the average protein expression value per CONDITION/GROUP (not per channel!)
+	minProteinDF = applyFoldChange(minProteinDF, params['FCThreshold']) # TODO
+	fullProteinDF = applyFoldChange(fullProteinDF, params['FCThreshold'])
+
 	# data visualization
-	viz = dataVisualization(DEresults)  # TODO
+	viz = dataVisualization(minProteinDF, fullProteinDF) # TODO
 
 	""" save results """
 	if writeToDisk:
@@ -242,7 +252,7 @@
 	removeIsolationInterference_bool, collapse_method, collapse_maxRelativeReporterVariance,
 	removeIsolationInterference_master, masterPSMAlgo, undoublePSMAlgo_exclusive_bool, collapseRT_bool,
 	collapseCharge_bool, collapsePTM_bool, isotopicCorrection_bool, isotopicCorrection_matrix, accuracy, maxIterations,
-	FCThreshold, path_out, filename_out, delim_out
+	DEFoldThreshold, path_out, filename_out, delim_out
 	"""
 	params = getInput()
 	# get the dataframes
@@ -251,112 +261,6 @@
 		dfs.append(importDataFrame(filepath, delim=params['delim_in'], header=params['header_in']))
 
 	if not testing:
-<<<<<<< HEAD
-		# metadata = {'parameters' : pd.DataFrame(params)} # todo add parameters (but contains matrix and stuff...)
-		metadata = {}
-
-		""" Data preparation """
-		removedData={} # is to contain basic info about data that will be removed during the workflow, per removal category.
-		# define global parameters
-		setProcessingGlobals(intensityColumns = params['intensityColumns'], removalColumnsToSave=params['removalColumnsToSave'],
-		           noMissingValuesColumns=params['noMissingValuesColumns'])
-		setCollapseColumnsToSave(params['collapseColumnsToSave'])  # define the intensityColumns for use in dataproc.py
-		# remove detections where (essential) data is missing.
-		df, removedData['missing'] = removeMissing(df)
-		if params['removeBadConfidence_bool']:
-			df, removedData['confidence'] = removeBadConfidence(df, params['removeBadConfidence_minimum'])
-		# remove all useless columns from the dataFrame
-		df = removeObsoleteColumns(df, wantedColumns=params['wantedColumns'])
-		if params['removeIsolationInterference_bool']:
-			# remove all data with too high isolation interference
-			df, removedData['isolationInterference'] = removeIsolationInterference(df, params['removeIsolationInterference_threshold'])
-		# remove all non-master protein accessions (entire column) and descriptions (selective).
-		df = setMasterProteinDescriptions(df)
-		if params['undoublePSMAlgo_bool']:
-			# collapse peptide list redundancy due to overlap in MASCOT/SEQUEST peptide matches
-			df, removedData['PSMAlgo'] = undoublePSMAlgo(df, master=params['masterPSMAlgo'],
-			                                             exclusive=params['undoublePSMAlgo_exclusive_bool'])
-			# SANITY CHECK: no detections with the same scan number may exist after undoublePSMAlgo()
-			assert np.prod((len(i) < 2 for (s, i) in df.groupby('First Scan').groups))
-
-		# collapse peptide list redundancy due to multiple detections at different RT
-		df, removedData['RT'] = collapse('RT', df, method=params['collapse_method'],
-		                                   maxRelativeReporterVariance=params['collapse_maxRelativeReporterVariance'],
-		                                 masterPSMAlgo=params['masterPSMAlgo'],
-		                                 undoublePSMAlgo_bool=params['undoublePSMAlgo_bool'])
-		if params['collapseCharge_bool']:
-			# collapse peptide list redundancy due to different charges (optional)
-			df, removedData['charge'] = collapse('Charge', df, method=params['collapse_method'],
-			                                   maxRelativeReporterVariance=params['collapse_maxRelativeReporterVariance'],
-			                                        masterPSMAlgo=params['masterPSMAlgo'],
-			                                     undoublePSMAlgo_bool=params['undoublePSMAlgo_bool'])
-		if params['collapsePTM_bool']:
-			# collapse peptide list redundancy due to different charges (optional)
-			df, removedData['modifications'] = collapse('PTM', df, method=params['collapse_method'],
-			                                   maxRelativeReporterVariance=params['collapse_maxRelativeReporterVariance'],
-			                                            masterPSMAlgo=params['masterPSMAlgo'],
-			                                            undoublePSMAlgo_bool=params['undoublePSMAlgo_bool'])
-
-		# SANITY CHECK: there should be no more duplicates if all collapses have been applied.
-		if params['undoublePSMAlgo_bool'] and params['collapseCharge_bool']: # TEST
-			assert np.prod((len(i) < 2 for (s, i) in df.groupby('Annotated Sequence').groups)) # only 1 index vector in dict of SEQUENCE:[INDICES] for all sequences
-
-		if params['isotopicCorrection_bool']:
-			# perform isotopic corrections but do NOT apply them to df because this information is sensitive (copyright i-TRAQ)
-			intensities, noCorrectionIndices = isotopicCorrection(getIntensities(df), correctionsMatrix=params['isotopicCorrection_matrix'])
-		else:
-			intensities = getIntensities(df)
-		# perform the CONSTANd algorithm; also do NOT include normalized intensities in df --> only for paying users.
-		normalizedIntensities, convergenceTrail, R, S = constand(intensities, params['accuracy'], params['maxIterations'])
-		df = setIntensities(df, normalizedIntensities)
-
-		""" Data analysis and visualization """
-		# contains statistics and metadata (like the parameters) about the analysis.
-		# perform differential expression analysis
-
-		# record detections without isotopic correction applied applied
-		metadata['noIsotopicCorrection'] = getNoIsotopicCorrection(df, noCorrectionIndices)
-		# record RT isolation statistics. Future: flag
-		metadata['RTIsolationInfo'] = getRTIsolationInfo(removedData['RT'])
-
-		# get min and max protein-peptide mappings
-		minProteinPeptidesDict, maxProteinPeptidesDict = getProteinPeptidesDicts(df)
-		# execute mappings to get all peptideintensities per protein, over each whole condition
-		minProteinDF = proteinDF(df, minProteinPeptidesDict, columnsPerCondition)
-		fullProteinDF = proteinDF(df, maxProteinPeptidesDict, columnsPerCondition)
-
-		# perform differential expression analysis with Benjamini-Hochberg correction.
-		minProteinDF = applyDifferentialExpression(minProteinDF, alpha)  # TODO
-		fullProteinDF = applyDifferentialExpression(minProteinDF, alpha)
-
-		# calculate fold changes of the average protein expression value per CONDITION/GROUP (not per channel!)
-		minProteinDF = applyFoldChange(minProteinDF, params['FCThreshold']) # TODO
-		fullProteinDF = applyFoldChange(fullProteinDF, params['FCThreshold'])
-
-		# data visualization
-		viz = dataVisualization(minProteinDF, fullProteinDF) # TODO
-
-		""" Save data to disk and generate report """
-		if writeToDisk:
-			# save the removed data information
-			exportData(removedData, dataType='df', path_out=params['path_out'], filename=params['filename_out'] + '_removedData',
-			           delim_out=params['delim_out'], inOneFile=params['removedDataInOneFile_bool'])
-			# save the final form of the dataFrame WITHOUT normalized intensities.
-			exportData(df, dataType='df', path_out=params['path_out'], filename=params['filename_out'] + '_dataFrame', delim_out=params['delim_out'])
-			# save the normalized intensities obtained through CONSTANd
-			exportData(normalizedIntensities, dataType='txt', path_out=params['path_out'],
-			           filename=params['filename_out'] + '_normalizedIntensities', delim_out=params['delim_out'])
-			# save the DE analysis results
-			exportData(DEresults, dataType='obj', path_out=params['path_out'], filename=params['filename_out'] + '_DEresults')  # TODO
-			# save the visualizations
-			exportData(viz, dataType='viz', path_out=params['path_out'], filename=params['filename_out']+'_dataViz') # TODO
-			# save the metadata
-			exportData(metadata, dataType='df', path_out=params['path_out'],
-			           filename=params['filename_out'] + '_metadata',
-			           delim_out=params['delim_out'], inOneFile=False)
-			# generate a report PDF (without the normalized intensities: behind paywall?
-			generateReport(DEresults, viz) # TODO
-=======
 		""" Data processing """
 		if doProcessing:
 			# process every input dataframe
@@ -368,7 +272,6 @@
 
 		""" generate report """
 		generateReport(DEresults, viz, metadata)  # TODO
->>>>>>> c593240b
 
 	elif testing:
 		devStuff(dfs[0], params)
