#!/usr/bin/python
# -*- coding: utf-8 -*-

"""
Python implementation of mass spectrometer protein data analysis using the CONSTANd_RAS algorithm.
"""

__author__ = "Joris Van Houtven"
__copyright__ = "Copyright ?YEAR, VITO"
__credits__ = ["Joris Van Houtven", "Dirk Valkenborg"]
# __license__ = "GPL"
# __version__ = "0.0.1"
__maintainer__ = "Joris Van Houtven"
__email__ = "vanhoutvenjoris@gmail.com"
__status__ = "Development"

import sys
# import matplotlib as mpl
# import matplotlib.pyplot as plt
from constand import constand
from time import time
from dataIO import *
from dataproc import *
from collapse import collapse, setCollapseColumnsToSave
from analysis import *


def performanceTest():  # remove for production # TEST
	""" Use this development method to test the performance of the CONSTANd algorithm. """
	t = []
	for i in range(100):
		params = getInput()
		df = pd.DataFrame(np.random.uniform(low=10 ** 3, high=10 ** 5, size=(2*10**3, 6)), columns=list('ABCDEF'))
		start = time()
		constand(np.asarray(df), 1e-2, 50)
		stop = time()
		t.append((stop - start))
	print("average runtime: " + str(np.mean(t)))


def isotopicImpuritiesTest(): # TEST
	## test if isotopic correction is necessary:
	params = getInput()
	# get the dataframe
	df = importDataFrame(params['file_in'], delim=params['delim_in'], header=params['header_in'])
	correctedIntensities = getIntensities(df)
	normalizedIntensities, convergenceTrail, R, S = constand(correctedIntensities, params['accuracy'],
	                                                         params['maxIterations'])
	# exportData(normalizedIntensities, 'txt', path_out=params['path_out'],
	#            filename=params['filename_out'] + '_normalizedIntensities', delim_out=params['delim_out'])
	# test "impure data"
	correctedIntensities_impure = correctedIntensities
	spillover = correctedIntensities_impure[0, :] * 0.1
	correctedIntensities_impure[0, :] -= spillover
	correctedIntensities_impure[1, :] += spillover
	normalizedIntensities_impure, convergenceTrail_i, R_i, S_i = constand(correctedIntensities_impure,
	                                                                      params['accuracy'],
	                                                                      params['maxIterations'])
	diff = abs(normalizedIntensities - normalizedIntensities_impure)
	print(np.allclose(normalizedIntensities, normalizedIntensities_impure, atol=1e-3, equal_nan=True))
	print(np.nanmean(np.nanmean(diff[:, 0:1], 1)))
	print(max(np.amax(diff, 1)))
# False tot en met 1e-3 --> fouten van > 0.1%


def isotopicCorrectionsTest(params): # TEST
	if params['isotopicCorrection_bool']:
		int_in = np.array([range(6), range(6)]) + np.array([np.zeros(6), 5*np.ones(6)])
		# perform isotopic corrections but do NOT apply them to df because this information is sensitive (copyright i-TRAQ)
		icm = params['isotopicCorrection_matrix']
		icm[0,0] = 0.9
		icm[0,1] = 0.1
		int_out = isotopicCorrection(int_in, correctionsMatrix=icm)
		print(int_out)
		# M=np.eye(6); M[0,0]=0.9; M[0,1]=0.1; b=np.asarray(range(6)); c=np.asarray(range(6))+5
		# print(int_out) above should be equal to:
		# [np.linalg.solve(M, b) ; np.linalg.solve(M, c)]


def MS2IntensityDoesntMatter(df):
	I = getIntensities(df)
	r1 = constand(I, 1e-5, 50)
	I[0] *= 1e9 # this is BIG. MS2 intensity doesnt reach beyond 1e9 so if one value has magnitudeOrder 1 it's still OK.
	r2 = constand(I, 1e-5, 50)
	print(np.allclose(r1[0], r2[0], equal_nan=True))
	diff = r1[0] - r2[0]
	maxdiff = max(np.amax(diff, 1))
	print(maxdiff)


def generateReport(DEresults, viz):
	pass


def testDataComplementarity(df):
	scannrs_init = set(df.groupby('First Scan').groups.keys())
	main(testing=False, writeToDisk=True)
	# SANITY CHECK if df + removedData scan numbers = total scan numbers.
	scannrs_final = set(df.groupby('First Scan').groups.keys())
	##### THIS IS OUTDATED SINCE COMMIT b98041f
	removedDataLoaded = pickle.load(open('../data/MB_result_removedData', 'rb'))
	for value in removedDataLoaded.values():
		scannrs_final = scannrs_final.union(set(value['First Scan']))
	print(scannrs_final == scannrs_init)


def devStuff(df, params): # TEST
	# performanceTest()
	# isotopicCorrectionsTest(params)
	# MS2IntensityDoesntMatter(df)
	# testDataComplementarity(df)
	pass


def main(testing, writeToDisk):
	start = time()
	# testing=True # TEST
	# writeToDisk=False # TEST
	"""
	For now this is just stuff for debugging and testing. Later:
	Contains and explicits the workflow of the program.
	"""
	""" get all input parameters
	params:
	file_in, delim_in, header_in, intensityColumns, wantedColumns, collapseColumnsToSave, undoublePSMAlgo_bool,
	removeIsolationInterference_bool, collapse_method, collapse_maxRelativeReporterVariance,
	removeIsolationInterference_master, masterPSMAlgo, undoublePSMAlgo_exclusive_bool, collapseRT_bool,
	collapseCharge_bool, collapsePTM_bool, isotopicCorrection_bool, isotopicCorrection_matrix, accuracy, maxIterations,
	FCThreshold, path_out, filename_out, delim_out
	"""
	params = getInput()
	# get the dataframe
	df = importDataFrame(params['file_in'], delim=params['delim_in'], header=params['header_in'])
	if not testing:
		# metadata = {'parameters' : pd.DataFrame(params)} # todo add parameters (but contains matrix and stuff...)
		metadata = {}

		""" Data preparation """
		removedData={} # is to contain basic info about data that will be removed during the workflow, per removal category.
		# define global parameters
		setProcessingGlobals(intensityColumns = params['intensityColumns'], removalColumnsToSave=params['removalColumnsToSave'],
		           noMissingValuesColumns=params['noMissingValuesColumns'])
		setCollapseColumnsToSave(params['collapseColumnsToSave'])  # define the intensityColumns for use in dataproc.py
		# remove detections where (essential) data is missing.
		df, removedData['missing'] = removeMissing(df)
		if params['removeBadConfidence_bool']:
			df, removedData['confidence'] = removeBadConfidence(df, params['removeBadConfidence_minimum'])
		# remove all useless columns from the dataFrame
		df = removeObsoleteColumns(df, wantedColumns=params['wantedColumns'])
		if params['removeIsolationInterference_bool']:
			# remove all data with too high isolation interference
			df, removedData['isolationInterference'] = removeIsolationInterference(df, params['removeIsolationInterference_threshold'])
		# remove all non-master protein accessions (entire column) and descriptions (selective).
		df = setMasterProteinDescriptions(df)
		if params['undoublePSMAlgo_bool']:
			# collapse peptide list redundancy due to overlap in MASCOT/SEQUEST peptide matches
			df, removedData['PSMAlgo'] = undoublePSMAlgo(df, master=params['masterPSMAlgo'],
			                                             exclusive=params['undoublePSMAlgo_exclusive_bool'])
			# SANITY CHECK: no detections with the same scan number may exist after undoublePSMAlgo()
			assert np.prod((len(i) < 2 for (s, i) in df.groupby('First Scan').groups))

		# collapse peptide list redundancy due to multiple detections at different RT
		df, removedData['RT'] = collapse('RT', df, method=params['collapse_method'],
		                                   maxRelativeReporterVariance=params['collapse_maxRelativeReporterVariance'],
		                                 masterPSMAlgo=params['masterPSMAlgo'],
		                                 undoublePSMAlgo_bool=params['undoublePSMAlgo_bool'])
		if params['collapseCharge_bool']:
			# collapse peptide list redundancy due to different charges (optional)
			df, removedData['charge'] = collapse('Charge', df, method=params['collapse_method'],
			                                   maxRelativeReporterVariance=params['collapse_maxRelativeReporterVariance'],
			                                        masterPSMAlgo=params['masterPSMAlgo'],
			                                     undoublePSMAlgo_bool=params['undoublePSMAlgo_bool'])
		if params['collapsePTM_bool']:
			# collapse peptide list redundancy due to different charges (optional)
			df, removedData['modifications'] = collapse('PTM', df, method=params['collapse_method'],
			                                   maxRelativeReporterVariance=params['collapse_maxRelativeReporterVariance'],
			                                            masterPSMAlgo=params['masterPSMAlgo'],
			                                            undoublePSMAlgo_bool=params['undoublePSMAlgo_bool'])

		# SANITY CHECK: there should be no more duplicates if all collapses have been applied.
		if params['undoublePSMAlgo_bool'] and params['collapseCharge_bool']: # TEST
			assert np.prod((len(i) < 2 for (s, i) in df.groupby('Annotated Sequence').groups)) # only 1 index vector in dict of SEQUENCE:[INDICES] for all sequences

		if params['isotopicCorrection_bool']:
			# perform isotopic corrections but do NOT apply them to df because this information is sensitive (copyright i-TRAQ)
			intensities, noCorrectionIndices = isotopicCorrection(getIntensities(df), correctionsMatrix=params['isotopicCorrection_matrix'])
		else:
			intensities = getIntensities(df)
		# perform the CONSTANd algorithm; also do NOT include normalized intensities in df --> only for paying users.
		normalizedIntensities, convergenceTrail, R, S = constand(intensities, params['accuracy'], params['maxIterations'])
		df = setIntensities(df, normalizedIntensities)

		""" Data analysis and visualization """
<<<<<<< HEAD
=======
		# contains statistics and metadata (like the parameters) about the analysis.

		# get min and max protein-peitde maps
		minProteinPeptidesDict, maxProteinPeptidesDict = getProteinPeptidesDicts(df)
		# perform differential expression analysis
		minDE = differentialExpression(minProteinPeptidesDict, normalizedIntensities)
		maxDE = differentialExpression(maxProteinPeptidesDict, normalizedIntensities)

>>>>>>> b34b1282
		# record detections without isotopic correction applied applied
		metadata['noIsotopicCorrection'] = getNoIsotopicCorrection(df, noCorrectionIndices)
		# record RT isolation statistics. Future: flag
		metadata['RTIsolationInfo'] = getRTIsolationInfo(removedData['RT'])

		# get min and max protein-peptide mappings
		minProteinPeptidesDict, maxProteinPeptidesDict = getProteinPeptidesDicts(df)
		# execute mappings to get all peptideintensities per protein, over each whole condition
		minProteinDF = proteinDF(df, minProteinPeptidesDict, columnsPerCondition)
		fullProteinDF = proteinDF(df, maxProteinPeptidesDict, columnsPerCondition)

		# perform differential expression analysis with Benjamini-Hochberg correction.
		minProteinDF = applyDifferentialExpression(minProteinDF, alpha)  # TODO
		fullProteinDF = applyDifferentialExpression(minProteinDF, alpha)

		# calculate fold changes of the average protein expression value per CONDITION/GROUP (not per channel!)
		minProteinDF = applyFoldChange(minProteinDF, params['FCThreshold']) # TODO
		fullProteinDF = applyFoldChange(fullProteinDF, params['FCThreshold'])

		# data visualization
		viz = dataVisualization(minProteinDF, fullProteinDF) # TODO

		""" Save data to disk and generate report """
		if writeToDisk:
			# save the removed data information
			exportData(removedData, dataType='df', path_out=params['path_out'], filename=params['filename_out'] + '_removedData',
			           delim_out=params['delim_out'], inOneFile=params['removedDataInOneFile_bool'])
			# save the final form of the dataFrame WITHOUT normalized intensities.
			exportData(df, dataType='df', path_out=params['path_out'], filename=params['filename_out'] + '_dataFrame', delim_out=params['delim_out'])
			# save the normalized intensities obtained through CONSTANd
			exportData(normalizedIntensities, dataType='txt', path_out=params['path_out'],
			           filename=params['filename_out'] + '_normalizedIntensities', delim_out=params['delim_out'])
			# save the DE analysis results
			exportData(DEresults, dataType='obj', path_out=params['path_out'], filename=params['filename_out'] + '_DEresults')  # TODO
			# save the visualizations
			exportData(viz, dataType='viz', path_out=params['path_out'], filename=params['filename_out']+'_dataViz') # TODO
			# save the metadata
			exportData(metadata, dataType='df', path_out=params['path_out'],
			           filename=params['filename_out'] + '_metadata',
			           delim_out=params['delim_out'], inOneFile=False)
			# generate a report PDF (without the normalized intensities: behind paywall?
			generateReport(DEresults, viz) # TODO

	elif testing:
		devStuff(df, params)
	stop = time()
	print(stop - start)


if __name__ == '__main__':
	sys.exit(main(testing=False, writeToDisk=True))<|MERGE_RESOLUTION|>--- conflicted
+++ resolved
@@ -191,17 +191,9 @@
 		df = setIntensities(df, normalizedIntensities)
 
 		""" Data analysis and visualization """
-<<<<<<< HEAD
-=======
 		# contains statistics and metadata (like the parameters) about the analysis.
-
-		# get min and max protein-peitde maps
-		minProteinPeptidesDict, maxProteinPeptidesDict = getProteinPeptidesDicts(df)
 		# perform differential expression analysis
-		minDE = differentialExpression(minProteinPeptidesDict, normalizedIntensities)
-		maxDE = differentialExpression(maxProteinPeptidesDict, normalizedIntensities)
-
->>>>>>> b34b1282
+
 		# record detections without isotopic correction applied applied
 		metadata['noIsotopicCorrection'] = getNoIsotopicCorrection(df, noCorrectionIndices)
 		# record RT isolation statistics. Future: flag
